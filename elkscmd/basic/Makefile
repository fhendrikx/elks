--- conflicted
+++ resolved
@@ -30,13 +30,12 @@
 OBJS += host-pc98.o asm-pc98.o
 endif
 
-<<<<<<< HEAD
+ifeq ($(CONFIG_ARCH_SWAN), y)
+OBJS += host-stubs.o
+endif
+
 ifeq ($(CONFIG_ARCH_SOLO86), y)
 OBJS += host-solo86.o
-=======
-ifeq ($(CONFIG_ARCH_SWAN), y)
-OBJS += host-stubs.o
->>>>>>> 274e29c0
 endif
 
 HOSTPRGS = hostbasic
