--- conflicted
+++ resolved
@@ -11,13 +11,8 @@
 #define STDOUT_FILENO 1
 #define STDERR_FILENO 2
 
-<<<<<<< HEAD
-extern ssize_t read __P ((int __fd, char * __buf, size_t __nbytes));
-extern ssize_t write __P ((int __fd, __const char * __buf, size_t __n));
-=======
 extern ssize_t read __P ((int __fd, void * __buf, size_t __nbytes));
 extern ssize_t write __P ((int __fd, __const void * __buf, size_t __n));
->>>>>>> 6cdea4ad
 extern int pipe __P ((int __pipedes[2]));
 extern unsigned int alarm __P ((unsigned int __seconds));
 extern unsigned int sleep __P ((unsigned int __seconds));
