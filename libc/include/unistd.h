--- conflicted
+++ resolved
@@ -93,14 +93,9 @@
 extern int optopt;
 extern int opterr;
 
-<<<<<<< HEAD
 extern int __argc;
 extern char ** __argv;
-extern char ** environ;
-extern char * _program_filename;
-=======
 extern char ** environ;             /* process global environment */
 extern char * _program_filename;    /* process argv[0] */
->>>>>>> 4a9f5712
 
 #endif