// enable the autoconfig tool

#define __ASSEMBLY__

#include <linuxmt/config.h>
#include <arch/asm-offsets.h>

//	Assembler boot strap hooks. This is called by setup

    .code16
	.text
	.global entry
	.extern	start_kernel
	.extern arch_boot
	.global early_printk

<<<<<<< HEAD
// note: this next instruction is part of the kernel restart fix for
// protexted mode. it must be 3 bytes long.

//	.extern kernel_restarted
//	jmp kernel_restarted

//	Setup passes these on the stack
//	Setup patched to pass parameters in registers to avoid clobbering the
//	kernel when using the 286pmode extender.

entry:
=======
start:
>>>>>>> 0c21cdb9
/*
! Setup.S already initialized DS and ES (but not SS)
! In addition, registers contain:
!   BX, Text size
!   SI, Data size
!   DX, BSS size
!   CX, Kernel DS
!
*/
	mov	%bx,_endtext
	mov	%si,_enddata
	add	%dx,%si
	mov	%si,_endbss

// Start cleaning BSS. Still using setup.S stack

	mov	_enddata,%di	// start of BSS
	xchg	%dx,%cx		// CX = BSS size, DX = Kernel DS
	xor	%ax,%ax
	shr	$1,%cx
	cld
	rep
	stosw

// End cleaning BSS

	mov	%cs,kernel_cs
	mov	%ds,kernel_ds

	mov	%dx,%ss		// in ROMCODE stack is ready placed
	mov	$task + TASK_USER_AX,%sp

/*
! Space for temporary stack space _bootstack removed!!
! Saved 768 byte boot stack.
! Print sp in wake_up and you'll see that more than 512 bytes of stack are used!
! Must be in data as its in use when we wipe the BSS
*/

	call	arch_boot
	call	start_kernel	// Break point if it returns
	int	$3

early_printk:
	push  %bp
	mov   %sp,%bp
	push  %si
	mov   4(%bp),%si
	cld

ep_loop:
	lodsb
	or    %al,%al
	jz    ep_end
	mov   $0x0E,%ah
	mov   $0x0007,%bx
	int   $0x10
	jmp   ep_loop

ep_end:
	pop   %si
	pop   %bp
	ret

//	Segment beginnings

	.data
	.global _endtext
	.global _enddata
	.global _endbss
	.extern	kernel_cs
	.extern	kernel_ds
	.extern task
	.global mfld

_endtext:
	.word	0

_enddata:
	.word	0

_endbss:
	.word	0
	.bss

_sbss:<|MERGE_RESOLUTION|>--- conflicted
+++ resolved
@@ -14,21 +14,7 @@
 	.extern arch_boot
 	.global early_printk
 
-<<<<<<< HEAD
-// note: this next instruction is part of the kernel restart fix for
-// protexted mode. it must be 3 bytes long.
-
-//	.extern kernel_restarted
-//	jmp kernel_restarted
-
-//	Setup passes these on the stack
-//	Setup patched to pass parameters in registers to avoid clobbering the
-//	kernel when using the 286pmode extender.
-
 entry:
-=======
-start:
->>>>>>> 0c21cdb9
 /*
 ! Setup.S already initialized DS and ES (but not SS)
 ! In addition, registers contain:
