# Makefile for the ELKS character devices.
#
#########################################################################
#
# Note! Dependencies are done automagically by 'make dep', which also
# removes any old dependencies. DON'T put your own dependencies here
# unless it's something special (ie not a .c file).
#
#########################################################################
# Relative path to the base directory.

BASEDIR 	= ../../../..

#########################################################################
# Define the variables required by the standard rules - see the standard
# rules file (below) for details of these variables.

USEBCC 		= Y

CLEANDEP	= 

CLEANME 	= 

DEPEND  	= 

DISTFILES	=

NOINDENT	= 

#########################################################################
# Include standard commands.

include $(BASEDIR)/Makefile-rules

#########################################################################
# Objects to be compiled.

OBJS  = init.o mem.o ntty.o tcpdev.o pty.o lp.o

ifeq ($(CONFIG_ETH), y)
    OBJS += eth.o
endif

ifeq ($(CONFIG_ARCH_8018X), y)
	CONIO = 8018x
	SERIAL = template
endif

ifeq ($(CONFIG_ARCH_IBMPC), y)
	CONIO = bios
	SERIAL = 8250
endif

ifeq ($(CONFIG_ARCH_PC98), y)
	SERIAL = pc98
endif

<<<<<<< HEAD
ifeq ($(CONFIG_ARCH_SOLO86), y)
	CONIO = solo86
=======
ifeq ($(CONFIG_ARCH_SWAN), y)
	CONIO = swan
	SERIAL = swan
>>>>>>> 274e29c0
endif

ifdef CONFIG_ARCH_PC98
ifdef CONFIG_CONSOLE_DIRECT
OBJS += console-direct-pc98.o
endif
else
ifdef CONFIG_ARCH_SWAN
ifdef CONFIG_CONSOLE_DIRECT
OBJS += console-direct-swan.o console-font-4x8-swan.o console-font-8x8-swan.o
endif
else
ifdef CONFIG_CONSOLE_DIRECT
OBJS += console-direct.o bell-8254.o
ifdef CONFIG_CONSOLE_DUAL
OBJS += crtc-6845.o
endif
endif
endif
endif

ifdef CONFIG_CONSOLE_BIOS
OBJS += console-bios.o console-bios-asm.o bell-8254.o
endif

ifdef CONFIG_CONSOLE_8018X
OBJS += console-serial-8018x.o
endif

ifdef CONFIG_ARCH_PC98
ifdef CONFIG_CONSOLE_HEADLESS
OBJS += console-headless.o
endif
OBJS += conio-pc98.o conio-pc98-asm.o kbd-poll-pc98.o
endif

ifdef CONFIG_ARCH_SWAN
ifdef CONFIG_CONSOLE_HEADLESS
OBJS += console-headless.o
endif
OBJS += kbd-poll.o bell-swan.o conio-swan.o
endif

ifdef CONFIG_ARCH_IBMPC
ifdef CONFIG_CONSOLE_HEADLESS
OBJS += console-headless.o
endif

ifdef CONFIG_KEYBOARD_SCANCODE
OBJS += kbd-scancode.o
else
OBJS += kbd-poll.o conio-$(CONIO).o
endif
endif

ifdef CONFIG_ARCH_SOLO86
ifdef CONFIG_CONSOLE_HEADLESS
OBJS += console-headless.o
endif

OBJS += kbd-poll.o conio-$(CONIO).o
endif

ifdef CONFIG_CHAR_DEV_RS
	OBJS += serial-$(SERIAL).o
	ifdef CONFIG_ARCH_IBMPC
		OBJS += serfast.o
	endif
endif

ifdef CONFIG_CHAR_DEV_CGATEXT
	OBJS += cgatext.o
endif

#########################################################################
# Commands.

all:	chr_drv.a

chr_drv.a: $(OBJS)
	$(AR) rcs chr_drv.a $(OBJS)

KeyMaps/keymaps.h:
	$(MAKE) -C KeyMaps keymaps.h

console-direct.o: console.c

console-direct-pc98.o: console.c

console-bios.o: console.c

#########################################################################
# Standard commands.

distdir:
	mkdir $(DISTDIR)/arch/i86/drivers/char/KeyMaps
	${MAKE} -C KeyMaps distdir
	cp -pf CGAsnow Changes NEW_NOTES $(DISTDIR)/arch/i86/drivers/char
	cp -pf NOTES README_CONSOLE $(DISTDIR)/arch/i86/drivers/char
	cp -pf Makefile config.in $(DISTDIR)/arch/i86/drivers/char
	cp -pf *.S *.h *.c $(DISTDIR)/arch/i86/drivers/char

#########################################################################
### Dependencies:<|MERGE_RESOLUTION|>--- conflicted
+++ resolved
@@ -55,14 +55,13 @@
 	SERIAL = pc98
 endif
 
-<<<<<<< HEAD
-ifeq ($(CONFIG_ARCH_SOLO86), y)
-	CONIO = solo86
-=======
 ifeq ($(CONFIG_ARCH_SWAN), y)
 	CONIO = swan
 	SERIAL = swan
->>>>>>> 274e29c0
+endif
+
+ifeq ($(CONFIG_ARCH_SOLO86), y)
+	CONIO = solo86
 endif
 
 ifdef CONFIG_ARCH_PC98
