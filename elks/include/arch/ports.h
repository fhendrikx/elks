/*
 * ELKS I/O port and IRQ mappings
 *
 * PC IRQ default mappings (* = possible conflicting uses)
 *
 *  IRQ	ELKS Device         Config Option           Status
 *  0   Timer                                       Required
 *  1   Keyboard            CONFIG_CONSOLE_DIRECT   Optional
 *  2*  Cascade -> 9 on AT  CONFIG_ETH_WD           Optional on XT, not available on AT
 *  3   Com2 (/dev/ttyS1)   CONFIG_CHAR_DEV_RS      Optional
 *  4   Com1 (/dev/ttyS0)   CONFIG_CHAR_DEV_RS      Optional
 *  5*  Unused
 *  5*  Com3 (/devb/ttyS2)  CONFIG_CHAR_DEV_RS      Optional
 *  5*  HW IDE hard drive   CONFIG_BLK_DEV_HD       Driver doesn't work
 *  6*  Unused
 *  6*  HW floppy drive     CONFIG_BLK_DEV_FD       Driver doesn't compile
 *  7   Unused (LPT)
 *  8   Unused (RTC)
 *  9   EL3 (/dev/eth)      CONFIG_ETH_EL3          Optional
 * 10   Unused (USB)                                Turned off
 * 11   Unused (Sound)                              Turned off
 * 12   NE2K (/dev/eth)     CONFIG_ETH_NE2K         Optional
 * 12*  Unused (Mouse)                              Turned off
 * 13   Unused (Math coproc.)                       Turned off
 * 14*  AT HD IDE (/dev/hda) CONFIG_BLK_DEV_HD      Driver doesn't work
 * 15*  AT HD IDE (/dev/hdb) CONFIG_BLK_DEV_HD      Driver doesn't work
 *
 * Edit settings below to change port address or IRQ:
 *   Change I/O port and driver IRQ number to match your hardware
 */

#ifdef CONFIG_ARCH_IBMPC
/* timer, timer-8254.c*/
#define TIMER_CMDS_PORT 0x43		/* command port */
#define TIMER_DATA_PORT 0x40		/* data port    */
#define TIMER_IRQ	0		/* can't change*/

/* bell, bell-8254.c*/
#define TIMER2_PORT	0x42		/* timer 2 data port for speaker frequency*/
#define SPEAKER_PORT	0x61

/* 8259 interrupt controller, irq-8259.c*/
#define PIC1_CMD   0x20			/* master */
#define PIC1_DATA  0x21
#define PIC2_CMD   0xA0			/* slave */
#define PIC2_DATA  0xA1
#endif

#ifdef CONFIG_ARCH_8018X
#define TIMER_IRQ	0		/* logical IRQ number, NOT related to the actual IRQ vector! */
#endif

#ifdef CONFIG_ARCH_PC98
/* timer, timer-8254.c*/
#define TIMER_CMDS_PORT 0x77		/* command port */
#define TIMER_DATA_PORT 0x71		/* data port    */
#define TIMER_IRQ	0		/* can't change*/

/* bell, bell-8254.c*/
#define TIMER2_PORT	0x75		/* timer 2 data port for speaker frequency*/
#define SPEAKER_PORT	0x61

/* 8259 interrupt controller, irq-8259.c*/
#define PIC1_CMD   0x00			/* master */
#define PIC1_DATA  0x02
#define PIC2_CMD   0x08			/* slave */
#define PIC2_DATA  0x0A
#endif

/* keyboard, kbd-scancode.c*/
#define KBD_IO		0x60
#define KBD_CTL		0x61
#define KBD_IRQ		1

/* serial, serial.c*/
#ifdef CONFIG_CHAR_DEV_RS
//#define CONFIG_FAST_IRQ4             /* COM1 very fast serial driver, no ISIG handling*/
//#define CONFIG_FAST_IRQ3             /* COM2 very fast serial driver, no ISIG handling*/
#endif

#define COM1_PORT	0x3f8
#define COM1_IRQ	4		/* unregistered unless COM1_PORT found*/

#define COM2_PORT	0x2f8
#define COM2_IRQ	3		/* unregistered unless COM2_PORT found*/

#define COM3_PORT	0x3e8
#define COM3_IRQ	5		/* unregistered unless COM3_PORT found*/

#define COM4_PORT	0x2e8
#define COM4_IRQ	2		/* unregistered unless COM4_PORT found*/

/* ne2k, ne2k.c, may be overridden in /bootopts using netirq= and netport= */
#define NE2K_PORT	0x300
#define NE2K_IRQ	12

/* wd, wd.c*/
#define WD_PORT		0x240
#define WD_IRQ		2
<<<<<<< HEAD
#define WD_RAM		0xCE00

/* el3, el3.c */
#define EL3_PORT	0x330
#define EL3_IRQ		9
=======
#define WD_RAM      0xCE00
>>>>>>> 850f5490

/* bioshd.c*/
#define FDC_DOR		0x3F2		/* floppy digital output register*/

/* obsolete - experimental IDE hard drive, directhd.c (broken)*/
#define HD1_PORT	0x1f0
#define HD2_PORT	0x170
#define HD_IRQ		5		/* missing request_irq call*/
#define HD1_AT_IRQ	14		/* missing request_irq call*/
#define HD2_AT_IRQ	15		/* missing request_irq call*/

/* obsolete - experimental floppy drive, floppy.c (won't compile)*/
#define FLOPPY_IRQ	6		/* missing request_irq call*/<|MERGE_RESOLUTION|>--- conflicted
+++ resolved
@@ -97,15 +97,12 @@
 /* wd, wd.c*/
 #define WD_PORT		0x240
 #define WD_IRQ		2
-<<<<<<< HEAD
 #define WD_RAM		0xCE00
 
 /* el3, el3.c */
 #define EL3_PORT	0x330
 #define EL3_IRQ		9
-=======
-#define WD_RAM      0xCE00
->>>>>>> 850f5490
+
 
 /* bioshd.c*/
 #define FDC_DOR		0x3F2		/* floppy digital output register*/
