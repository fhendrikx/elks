               ELKS, the Embeddable Linux Kernel Subset
               ----------------------------------------


What is this ?
--------------

This is a project to write a Linux-like OS for systems based on the Intel
IA16 architecture (16 bits processors: 8088, 8086, 80188, 80186, 80286,
Nec V20, V30 and compatibles).

Such systems are ancient computers (IBM-PC XT / AT and clones), or more
recent SBC / SoC / FPGA that reuse the huge hardware & software legacy
from that popular platform.


How to build ?
--------------

To build ELKS, you need a cross build tool chain, mainly based on the latest
GCC-IA16 (DEV86 including BCC was used for previous versions, but has been
dropped because it was obsolete and no more actively maintained).

A script is provided to automatically download and build that tool chain:

  'tools/build.sh'

Note: all the scripts must be executed within the top folder 'elks/' as the
current one.

A script is provided to automate the whole build process (configuration,
kernel, user land and target image) and make it easier for ELKS newbies:

  './build.sh'

If you want to clean everything up afterwards, run './build.sh clean'
and it will run 'make clean' in the build directories for you.

The general build procedure for ELKS is as follows:

* Set up your environment (PATH, TOPDIR and CROSSDIR):

  '. tools/env.sh' (note the '.' before the script)

<<<<<<< HEAD
* Configure the kernel, the user land and the target image:
=======
* Build the cross chain in 'cross/' (see above)

* Configure the build chain, the kernel, the user land and the target image
  format:
>>>>>>> 0c21cdb9

  'make menuconfig'

* Build the kernel, the user land and the target image:

  'make all'

The target root folder is built in 'target/', and depending on your
configuration, that folder is packed as either a floppy disk image (fd1440,
fd1680, fd1200, fd720, fd360, without MBR), a hard-disk image (hd, with MBR),
or a file image (ROM, TAR), into the '/image' folder.

Before writting the image on the real device, you can test it first on QEMU
with './qemu.sh' (will configure QEMU as an ISA system).


More information
----------------

Questions? Problems? Patches? Open an issue in this project! You can also join
and email the 'Linux-8086' list at linux-8086@vger.kernel.org.

More information in the Documentation folder: Documentation/index.html<|MERGE_RESOLUTION|>--- conflicted
+++ resolved
@@ -42,14 +42,10 @@
 
   '. tools/env.sh' (note the '.' before the script)
 
-<<<<<<< HEAD
-* Configure the kernel, the user land and the target image:
-=======
 * Build the cross chain in 'cross/' (see above)
 
 * Configure the build chain, the kernel, the user land and the target image
   format:
->>>>>>> 0c21cdb9
 
   'make menuconfig'
 
